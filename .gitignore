<<<<<<< HEAD
node_modules
.bender/*
bender-*.log
dev/iconmaker/node_modules
_dev
=======
# These files will be ignored by Git and by our linting tools:
#	grunt jshint
#	grunt jscs
#
# Be sure to append /** to folders to have everything inside them ignored.

# All "dot directoties".
.*/**

node_modules/**
build/**

dev/builder/release/**
dev/builder/ckbuilder/**
dev/langtool/po/**
dev/langtool/cklangtool/**

tests/plugins/mathjax/_assets/truncated-mathjax/**

bender-*.log
>>>>>>> ccd0038c
<|MERGE_RESOLUTION|>--- conflicted
+++ resolved
@@ -1,10 +1,3 @@
-<<<<<<< HEAD
-node_modules
-.bender/*
-bender-*.log
-dev/iconmaker/node_modules
-_dev
-=======
 # These files will be ignored by Git and by our linting tools:
 #	grunt jshint
 #	grunt jscs
@@ -25,4 +18,5 @@
 tests/plugins/mathjax/_assets/truncated-mathjax/**
 
 bender-*.log
->>>>>>> ccd0038c
+
+_dev