--- conflicted
+++ resolved
@@ -1,10 +1,5 @@
-<<<<<<< HEAD
-﻿#!/bin/bash
-# Copyright (c) 2003-2015, CKSource - Frederico Knabben. All rights reserved.
-=======
 #!/bin/bash
 # Copyright (c) 2003-2016, CKSource - Frederico Knabben. All rights reserved.
->>>>>>> 6ec5dd55
 # For licensing, see LICENSE.md or http://ckeditor.com/license
 
 # Build CKEditor using the default settings (and build.js).
@@ -62,11 +57,7 @@
 
 JAVA_ARGS=${ARGS// -t / } # Remove -t from args.
 
-<<<<<<< HEAD
 VERSION="4.6.0 DEV"
-=======
-VERSION="4.5.8 DEV"
->>>>>>> 6ec5dd55
 REVISION=$(git rev-parse --verify --short HEAD)
 SEMVER_REGEX="^([0-9]+)\.([0-9]+)\.([0-9]+)(\-[0-9A-Za-z-]+)?(\+[0-9A-Za-z-]+)?$"
 
