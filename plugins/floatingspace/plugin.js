--- conflicted
+++ resolved
@@ -149,7 +149,6 @@
 						changeMode( 'bottom' );
 
 					var mid = viewRect.width / 2,
-<<<<<<< HEAD
 						alignSide, offset;
 
 					if ( config.floatSpacePreferRight ) {
@@ -159,15 +158,6 @@
 					} else {
 						alignSide = mid - editorRect.left > editorRect.right - mid ? 'left' : 'right';
 					}
-=======
-						alignSide =
-							( editorRect.left > 0 && editorRect.right < viewRect.width && editorRect.width > spaceRect.width ) ? (
-									editor.config.contentsLangDirection == 'rtl' ? 'right' : 'left'
-								) : (
-									mid - editorRect.left > editorRect.right - mid ? 'left' : 'right'
-								),
-						offset;
->>>>>>> f073ab48
 
 					// (#9769) If viewport width is less than space width,
 					// make sure space never cross the left boundary of the viewport.
