--- conflicted
+++ resolved
@@ -45,18 +45,15 @@
 				command: 'pagebreak',
 				toolbar: 'insert,70'
 			} );
-<<<<<<< HEAD
-=======
 
-			// Opera and webkit based browsers needs help to select the page-break.
-			( CKEDITOR.env.opera || CKEDITOR.env.webkit ) && editor.on( 'contentDom', function() {
+			// Webkit based browsers needs help to select the page-break.
+			CKEDITOR.env.webkit && editor.on( 'contentDom', function() {
 				editor.document.on( 'click', function( evt ) {
 					var target = evt.data.getTarget();
 					if ( target.is( 'div' ) && target.hasClass( 'cke_pagebreak' ) )
 						editor.getSelection().selectElement( target );
 				} );
 			} );
->>>>>>> a335dadb
 		},
 
 		afterInit: function( editor ) {
